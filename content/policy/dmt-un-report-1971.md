---
<<<<<<< HEAD
title: Legal Status of DMT and Ayahuasca Plants under the 1971 UN Convention
slug: legal-status-of-dmt-and-ayahuasca
description: 'Explores how the 1971 UN Convention on Psychotropic Substances regulates DMT but not ayahuasca plants, tracing international legal interpretations and national frameworks.'
tags:
  - ayahuasca
  - DMT
  - international law
  - ethnobotany
  - UNODC
date: '2025-10-28'
author: Yaogará Research Initiative
license: CC BY-SA 4.0 – Yaogará Research Archive
readingTime: 11 min
=======
title: "Legal Status of DMT and Ayahuasca Plants under the 1971 UN Convention"
description: "Summary of the United Nations 1971 Convention on Psychotropic Substances and its Commentary regarding the legal distinction between DMT as a scheduled compound and ayahuasca plants such as Banisteriopsis caapi and Psychotria viridis."
authors:
  - name: "Yaogará Research Initiative"
    affiliation: "Fundación Camino al Sol"
    url: "https://yaogara.com"
date: 2025-10-28
lastmod: 2025-10-28
license: "CC BY-SA 4.0"
keywords: ["DMT", "Ayahuasca", "UN Convention", "Banisteriopsis caapi", "Psychotria viridis", "Legal Status", "International Law", "INCB"]
canonical: "https://ark.yaogara.org/policy/dmt-un-report-1971"
schema:
  "@context": "https://schema.org"
  "@type": "ScholarlyArticle"
  headline: "Legal Status of DMT and Ayahuasca Plants under the 1971 UN Convention"
  datePublished: "2025-10-28"
  dateModified: "2025-10-28"
  inLanguage: "en"
  isPartOf:
    "@type": "CreativeWorkSeries"
    name: "Yaogará Ark Research Archive"
    url: "https://ark.yaogara.org"
  publisher:
    "@type": "Organization"
    name: "Yaogará Research Initiative"
    url: "https://yaogara.com"
  license: "https://creativecommons.org/licenses/by-sa/4.0/"
  author:
    "@type": "Organization"
    name: "Yaogará Research Initiative"
  citation:
    - "@type": "CreativeWork"
      name: "Commentary on the Convention on Psychotropic Substances"
      url: "https://www.unodc.org/documents/commissions/CND/Int_Drug_Control_Conventions/Commentaries-OfficialRecords/1971Convention/1971_COMMENTARY_en.pdf"
    - "@type": "CreativeWork"
      name: "Convention on Psychotropic Substances (1971)"
      url: "https://www.unodc.org/unodc/en/treaties/psychotropics.html"
    - "@type": "CreativeWork"
      name: "Tupper, K.W. & Labate, B.C. (2012). International Narcotics Control Board: The Control of Nature and the Nature of Control."
      url: "https://www.hr-dp.org/files/2013/12/12/HRDP_Journal_Tupper_Labate.pdf"
>>>>>>> 7d5ce8d7
---

## Abstract

The 1971 United Nations Convention on Psychotropic Substances established a framework to control psychoactive chemicals, including N,N-dimethyltryptamine (DMT), classifying them under restrictive regimes. However, the Convention and its official Commentary delineate a clear distinction between pure psychoactive substances and the natural plant materials that contain them. This differentiation means that while DMT is controlled as a Schedule I substance, ayahuasca plants such as *Banisteriopsis caapi* and *Psychotria viridis* are not, a position upheld by international entities like the International Narcotics Control Board (INCB). National implementation varies: Brazil and Peru support ceremonial use, while the U.S. and the Netherlands permit religious exceptions or place restrictions in other contexts. Ongoing debates address implications for ayahuasca research, Indigenous and religious practices, and international drug policy.

---

## Introduction: The 1971 Vienna Convention and DMT

The Convention on Psychotropic Substances, signed in Vienna in 1971, responded to a growing international concern over the emergence and spread of psychoactive compounds not covered by previous treaties. The primary aim was to limit the non-medical use of psychotropics by creating regulatory classifications—Schedules I–IV—based on the risk of abuse and recognized medical value. DMT, a potent hallucinogenic tryptamine, was included in Schedule I, the strictest category, alongside substances like LSD, psilocybin, and mescaline [1][2][3].

The Convention’s control measures—such as requirements for manufacture, distribution, import/export, and medical use—are mandatory only for the listed substances as named in its Schedules. Importantly, the treaty is not self-executing: member states must enact domestic laws to fulfill its requirements [2][4].

---

## UN Commentary (1971): Explicit Position on DMT-Containing Plants

The official *Commentary on the Convention on Psychotropic Substances* (United Nations, 1971) provides critical interpretative guidance. Concerning the relationship between scheduled compounds and natural materials, the Commentary states:

> “The inclusion in Schedule I of the active principle of a substance does not mean that the substance itself is also included therein if it is a substance clearly distinct from the substance constituting its active principle.... Neither the crown (fruit, mescal button) of the Peyote cactus nor the roots of the plant *Mimosa hostilis* nor *Psilocybe* mushrooms themselves are included in Schedule I, but only their respective active principles, mescaline, DMT, and psilocybine (psilocin, psilotsin)” [5][6].

This clarification means *plants themselves* that contain scheduled substances—such as *Banisteriopsis caapi* (the ayahuasca vine), *Psychotria viridis* (which contains DMT), and others—are not subject to international control. Only extracted or synthetic forms of the psychoactive alkaloids are covered by the treaty.

The INCB, which oversees treaty compliance, has repeatedly affirmed this distinction, explicitly stating in communications and annual reports that “no plants (natural materials) containing DMT are at present controlled under the 1971 Convention on Psychotropic Substances. Consequently, preparations (e.g., decoctions) made of these plants, including ayahuasca, are not under international control and, therefore, not subject to any of the articles of the 1971 Convention” [7][8][9].

---

## Legal Interpretation: Pure Compounds vs. Natural Materials

The legal architecture of the 1971 Convention established a substantive difference between isolated or synthesized psychoactive chemicals (like pure DMT) and the raw plant materials in which they naturally occur. This position is rooted in the intention to regulate only the specific substances named in the Schedules, not the dozens of plant species that may contain them as trace or active ingredients [6]. For instance, *Psychotria viridis*, *Mimosa hostilis*, and various acacias all contain DMT, but are left outside the scope of the treaty, mirroring the treatment of peyote and psilocybin mushrooms [6][5].

Despite periodic calls from the INCB and some member states for broader regulation, the Convention assigns no obligation to control these plants; any government wishing to regulate such plants must do so solely under national law [6][10]. The Commentary even notes that future treaties could reconsider this, but as of the latest INCB statements, no international controls on ayahuasca plants exist [6][7][8][4].

---

## Case Studies: National Approaches

### Brazil

Brazil stands out for its regulatory framework explicitly recognizing and protecting the ritual and religious use of ayahuasca. The National Council on Drug Policy (CONAD) has since 1987 enacted policies authorizing ayahuasca in ceremonial contexts, periodically reaffirming its legitimacy through administrative resolutions. Nonetheless, all commercial or non-ritualized uses, especially export, remain prohibited by regulation. The legal recognition is grounded in constitutional protections of religious practice and cultural expression [11][12].

### Peru

In Peru, ayahuasca is legal for traditional use and is officially recognized as part of the country's national cultural heritage. The government’s National Institute of Culture declared ayahuasca’s ceremonial use by Indigenous communities as cultural patrimony in 2008, reflecting social, medicinal, and ethnobotanical values. Sale or export outside licensed cultural and spiritual contexts is not permitted [13][14][15].

### United States

The United States classifies DMT as a Schedule I controlled substance, prohibiting its possession, use, or manufacture except for research. However, legal precedents—including a unanimous 2006 Supreme Court decision (*Gonzales v. O Centro Espírita Beneficente União do Vegetal*)—allow some religious groups limited exemptions for ceremonial use of ayahuasca, granted under the Religious Freedom Restoration Act. Such exemptions involve rigorous legal processes and are not available to the general public [16][17][18].

### Netherlands

Initially accommodating, Dutch courts once recognized the religious use of ayahuasca by organizations such as Santo Daime. However, a 2019 Dutch Supreme Court decision ruled that ayahuasca, because of its DMT content, falls under the Opium Act’s prohibition. The court determined that the restriction on religious practice was justified for public health and legal conformity. The use, importation, or distribution of ayahuasca is now effectively prohibited, though legal challenges continue at national and European levels [19][20].

---

## Broader Implications: Research, Religion, and Indigenous Rights

The legal distinction between pure substances and plant materials under the 1971 Convention has enabled the persistence—and sometimes growth—of ayahuasca research and ceremonial practice worldwide. In South America, state recognition of ayahuasca’s Indigenous and syncretic religious significance has fostered a unique form of legal pluralism, supporting biocultural heritage and contributing to ongoing pharmacological and ethnobotanical studies [21][6][14].

Elsewhere, the ambiguous status of DMT-containing plants creates uncertainty. While international law does not mandate the prohibition of ayahuasca, national governments may, and sometimes do, criminalize its use, even for religious or scientific purposes. This uneven patchwork poses risks to researchers, Indigenous groups, and religious minorities, sometimes resulting in prosecution or the restriction of traditional practices [6][19][20].

International debate continues over the rights of Indigenous peoples to maintain ceremonial plant use, and the interface with modern drug control regimes. The United Nations Declaration on the Rights of Indigenous Peoples (UNDRIP) underscores the need for legal recognition of such practices and opposes their blanket prohibition when not justified by compelling public health evidence [6][22][21].

---

## Conclusion

The 1971 UN Convention on Psychotropic Substances regulates DMT as a controlled substance but—according to its own Commentary and subsequent INCB guidance—does not extend that control to plants or preparations like ayahuasca that contain DMT. National approaches vary both legally and culturally, with South American countries generally upholding ceremonial use and other states imposing tighter restrictions or providing limited religious exemptions. The Convention’s main effect has been to allow member states the flexibility to interpret and implement their own controls regarding ayahuasca plants, with implications for research, religious freedom, and Indigenous rights that continue to evolve.

---

## References

1. [Classification of controlled drugs – topic overview](https://www.euda.europa.eu/publications/topic-overviews/classification-of-controlled-drugs/html_en)  
2. [Convention on Psychotropic Substances – Wikipedia](https://en.wikipedia.org/wiki/Convention_on_Psychotropic_Substances)  
3. [N,N-Dimethyltryptamine – an overview](https://www.sciencedirect.com/topics/medicine-and-dentistry/n-n-dimethyltryptamine)  
4. [UNODC – Convention on Psychotropic Substances (1971)](https://www.unodc.org/unodc/en/treaties/psychotropics.html)  
5. [Commentary on the Convention on Psychotropic Substances (1971)](https://www.unodc.org/documents/commissions/CND/Int_Drug_Control_Conventions/Commentaries-OfficialRecords/1971Convention/1971_COMMENTARY_en.pdf)  
6. [Tupper, K.W., & Labate, B.C. (2012). The Control of Nature and the Nature of Control. Human Rights and Drugs, 2(1)](https://www.hr-dp.org/files/2013/12/12/HRDP_Journal_Tupper_Labate.pdf)  
7. [ICEERS (2010). INCB Clarification on Legal Status of Ayahuasca Plants](https://www.iceers.org/Documents_ICEERS_site/Letters/INCB/ICEERS_Inquiry_to_INCB_Ayahuasca_2010.pdf)  
8. [ICEERS (2010). Hoasca 1971 Convention Legal Brief](https://www.iceers.org/Documents_ICEERS_site/Reports/UDV/Hoasca_1971_Convention-Legal_Brief.pdf)  
9. [UNODC (2023). Psychotropic Substances Portal](https://www.incb.org/incb/en/psychotropics/index.html)  
10. [Transform Drug Policy Foundation. Can We Legalise Psychedelics under the UN Drug Treaties?](https://transformdrugs.org/blog/can-we-legalise-psychedelics-under-the-un-drug-treaties)  
11. [ICEERS – Legal Situation of Ayahuasca: Brazil](https://www.iceers.org/brazil/)  
12. [Spirit Vine – Brazilian Law Regarding Ayahuasca](https://spiritvineretreats.com/ayahuasca/brazilian-law-regarding-ayahuasca/)  
13. [ICEERS – Legal Situation of Ayahuasca: Peru](https://www.iceers.org/peru/)  
14. [Worldwide Psychedelic Laws Tracker](https://psychedelicalpha.com/data/worldwide-psychedelic-laws)  
15. [Ayahuasca – Wikipedia](https://en.wikipedia.org/wiki/Ayahuasca)  
16. [Is Ayahuasca Legal in the US? – Nimea Kaya](https://www.nimeakaya.org/is-ayahuasca-legal-in-the-us/)  
17. [Gonzales v. O Centro Espírita Beneficente União do Vegetal (2006)](https://supreme.justia.com/cases/federal/us/546/418/)  
18. [New Life Rising – Is Ayahuasca Legal?](https://www.newliferising.com/is-ayahuasca-legal)  
19. [ICEERS (2020). Ayahuasca and Religious Freedom in the Dutch Courts](https://www.iceers.org/ayahuasca-and-religious-freedom-in-the-dutch-courts-from-tolerance-to-intolerance/)  
20. [ICEERS (2023). Report: Legal Status of Ayahuasca in the Netherlands](https://www.iceers.org/report-legal-status-ayahuasca-netherlands/)  
21. [Transnational Institute (2015). Ayahuasca: From the Amazon to the Global Village](https://www.tni.org/files/publication-downloads/dpb_43_eng_web_19122015.pdf)  
22. [UN Declaration on the Rights of Indigenous Peoples (UNDRIP)](https://www.un.org/development/desa/indigenouspeoples/declaration-on-the-rights-of-indigenous-peoples.html)  

---

> **Note:** This summary is part of the Yaogará Ark Research Archive. It is intended for academic and informational purposes and should not be interpreted as legal advice.<|MERGE_RESOLUTION|>--- conflicted
+++ resolved
@@ -1,19 +1,4 @@
 ---
-<<<<<<< HEAD
-title: Legal Status of DMT and Ayahuasca Plants under the 1971 UN Convention
-slug: legal-status-of-dmt-and-ayahuasca
-description: 'Explores how the 1971 UN Convention on Psychotropic Substances regulates DMT but not ayahuasca plants, tracing international legal interpretations and national frameworks.'
-tags:
-  - ayahuasca
-  - DMT
-  - international law
-  - ethnobotany
-  - UNODC
-date: '2025-10-28'
-author: Yaogará Research Initiative
-license: CC BY-SA 4.0 – Yaogará Research Archive
-readingTime: 11 min
-=======
 title: "Legal Status of DMT and Ayahuasca Plants under the 1971 UN Convention"
 description: "Summary of the United Nations 1971 Convention on Psychotropic Substances and its Commentary regarding the legal distinction between DMT as a scheduled compound and ayahuasca plants such as Banisteriopsis caapi and Psychotria viridis."
 authors:
@@ -54,7 +39,6 @@
     - "@type": "CreativeWork"
       name: "Tupper, K.W. & Labate, B.C. (2012). International Narcotics Control Board: The Control of Nature and the Nature of Control."
       url: "https://www.hr-dp.org/files/2013/12/12/HRDP_Journal_Tupper_Labate.pdf"
->>>>>>> 7d5ce8d7
 ---
 
 ## Abstract
